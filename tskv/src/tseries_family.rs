--- conflicted
+++ resolved
@@ -19,23 +19,18 @@
 use trace::{debug, error, info, warn};
 use utils::BloomFilter;
 
+use crate::memcache::RowGroup;
 use crate::{
     compaction::{CompactReq, FlushReq, LevelCompactionPicker, Picker},
     direct_io::{File, FileCursor},
     error::{Error, Result},
     file_manager, file_utils,
-<<<<<<< HEAD
-    kv_option::{TseriesFamDesc, TseriesFamOpt},
+    kv_option::{CacheOptions, Options, StorageOptions},
     memcache::{DataType, MemCache},
-=======
-    kv_option::{CacheOptions, Options, StorageOptions},
-    memcache::{DataType, MemCache, MemRaw},
->>>>>>> d9c9456e
     summary::{CompactMeta, VersionEdit},
     tsm::{ColumnReader, DataBlock, IndexReader, TsmReader, TsmTombstone},
     ColumnFileId, LevelId, TseriesFamilyId,
 };
-use crate::{memcache::RowGroup, tsm::DataBlock};
 
 lazy_static! {
     pub static ref FLUSH_REQ: Arc<Mutex<Vec<FlushReq>>> = Arc::new(Mutex::new(vec![]));
@@ -253,7 +248,12 @@
         self.time_range = TimeRange::new(min_ts, max_ts);
     }
 
-    pub fn read_column_file(&self, tf_id: u32, field_id: FieldId, time_range: &TimeRange) -> Vec<DataBlock> {
+    pub fn read_column_file(
+        &self,
+        tf_id: u32,
+        field_id: FieldId,
+        time_range: &TimeRange,
+    ) -> Vec<DataBlock> {
         let mut data = vec![];
         for file in self.files.iter() {
             if file.is_deleted() || !file.overlap(time_range) {
@@ -315,23 +315,6 @@
     }
 
     /// Creates new Version using current Version and `VersionEdit`s.
-<<<<<<< HEAD
-    pub fn copy_apply_version_edits(&self, version_edits: &[VersionEdit], last_seq: Option<u64>) -> Version {
-        let mut added_files: HashMap<LevelId, Vec<CompactMeta>> = HashMap::new();
-        let mut deleted_files: HashMap<LevelId, HashSet<ColumnFileId>> = HashMap::new();
-        for ve in version_edits {
-            if ve.has_file_id {
-                if !ve.add_files.is_empty() {
-                    ve.add_files.iter().for_each(|f| {
-                        added_files.entry(f.level).or_insert(Vec::new()).push(f.clone());
-                    });
-                }
-                continue;
-            }
-            if !ve.del_files.is_empty() {
-                ve.del_files.iter().for_each(|f| {
-                    deleted_files.entry(f.level).or_insert(HashSet::new()).insert(f.file_id);
-=======
     pub fn copy_apply_version_edits(
         &self,
         version_edits: Vec<VersionEdit>,
@@ -351,7 +334,6 @@
                         .entry(f.level)
                         .or_insert(HashSet::new())
                         .insert(f.file_id);
->>>>>>> d9c9456e
                 });
             }
         }
@@ -498,16 +480,12 @@
         let mm = Arc::new(RwLock::new(cache));
         let seq = version.last_seq;
         let max_level_ts = version.max_level_ts;
-<<<<<<< HEAD
-        let delta_mm = Arc::new(RwLock::new(MemCache::new(tf_id, tsf_opt.max_memcache_size, seq)));
-=======
         let delta_mm = Arc::new(RwLock::new(MemCache::new(
             tf_id,
             cache_opt.max_buffer_size,
             seq,
-            true,
         )));
->>>>>>> d9c9456e
+
         Self {
             tf_id,
             database,
@@ -589,56 +567,6 @@
         self.new_super_version(self.version.clone());
     }
 
-<<<<<<< HEAD
-=======
-    async fn wrap_delta_flush_req(&mut self, sender: UnboundedSender<Arc<Mutex<Vec<FlushReq>>>>) {
-        if self.delta_mut_cache.read().is_empty() {
-            return;
-        }
-
-        info!("delta memcache full or other,switch to immutable");
-        self.switch_to_delta_immutable().await;
-        let len = self.delta_immut_cache.len();
-        let mut immut = vec![];
-        for i in self.delta_immut_cache.iter() {
-            if !i.read().flushed {
-                immut.push(i.clone());
-            }
-        }
-        self.delta_immut_cache = immut;
-
-        if len != self.delta_immut_cache.len() {
-            self.new_super_version(self.version.clone());
-        }
-
-        let mut req_mem = vec![];
-        for i in self.delta_immut_cache.iter() {
-            let read_i = i.read();
-            if read_i.flushing {
-                continue;
-            }
-            req_mem.push((self.tf_id, i.clone()));
-        }
-        if req_mem.is_empty() {
-            return;
-        }
-        for i in req_mem.iter() {
-            i.1.write().flushing = true;
-        }
-        FLUSH_REQ.lock().push(FlushReq {
-            mems: req_mem,
-            wait_req: 0,
-        });
-        info!(
-            "delta flush_req send,now req queue len : {}",
-            FLUSH_REQ.lock().len()
-        );
-        sender
-            .send(FLUSH_REQ.clone())
-            .expect("error send flush req to kvcore");
-    }
-
->>>>>>> d9c9456e
     async fn wrap_flush_req(&mut self, sender: UnboundedSender<Arc<Mutex<Vec<FlushReq>>>>) {
         let len = self.immut_cache.len();
         let mut imut = vec![];
@@ -676,30 +604,19 @@
             mems: req_mem,
             wait_req: 0,
         });
-        info!("flush_req send,now req queue len : {}", FLUSH_REQ.lock().len());
-        sender.send(FLUSH_REQ.clone()).expect("error send flush req to kvcore");
-    }
-
-<<<<<<< HEAD
+        info!(
+            "flush_req send,now req queue len : {}",
+            FLUSH_REQ.lock().len()
+        );
+        sender
+            .send(FLUSH_REQ.clone())
+            .expect("error send flush req to kvcore");
+    }
+
     pub async fn put_points(&self, seq: u64, points: HashMap<(u64, u32), RowGroup>) {
         for ((sid, schema_id), group) in points {
             let mem = self.super_version.caches.mut_cache.read();
             mem.write_group(sid, seq, group);
-=======
-    pub async fn put_points(&self, seq: u64, points: &Vec<InMemPoint>) {
-        for p in points.iter() {
-            let sid = p.series_id();
-            for f in p.fields().iter() {
-                self.put_mutcache(&mut MemRaw {
-                    seq,
-                    ts: p.timestamp,
-                    field_id: f.field_id(),
-                    field_type: f.value_type,
-                    val: &f.value,
-                })
-                .await;
-            }
->>>>>>> d9c9456e
         }
     }
 
@@ -711,28 +628,6 @@
                 self.wrap_flush_req(sender.clone()).await;
             }
         }
-<<<<<<< HEAD
-=======
-
-        if self.super_version.caches.delta_mut_cache.read().is_full() {
-            self.wrap_delta_flush_req(sender.clone()).await;
-        }
-    }
-
-    // todo(Subsegment) : (&mut self) will case performance regression.we must get writeLock to get
-    // version_set when we insert each point
-    pub async fn put_mutcache(&self, raw: &mut MemRaw<'_>) {
-        if raw.ts >= self.immut_ts_min.load(Ordering::Relaxed) {
-            if raw.ts > self.mut_ts_max.load(Ordering::Relaxed) {
-                self.mut_ts_max.store(raw.ts, Ordering::Relaxed);
-            }
-            let mem = self.super_version.caches.mut_cache.write();
-            let _ = mem.insert_raw(raw);
-        } else {
-            let delta_mem = self.super_version.caches.delta_mut_cache.write();
-            let _ = delta_mem.insert_raw(raw);
-        }
->>>>>>> d9c9456e
     }
 
     pub async fn delete_cache(&self, time_range: &TimeRange) {
@@ -780,13 +675,8 @@
         self.version.clone()
     }
 
-<<<<<<< HEAD
-    pub fn options(&self) -> Arc<TseriesFamOpt> {
-        self.opts.clone()
-=======
     pub fn storage_opt(&self) -> Arc<StorageOptions> {
         self.storage_opt.clone()
->>>>>>> d9c9456e
     }
 }
 
@@ -802,12 +692,8 @@
     use tokio::sync::mpsc::UnboundedReceiver;
     use trace::info;
 
-<<<<<<< HEAD
+    use crate::file_utils::{self, make_tsm_file_name};
     use crate::memcache::{FieldVal, RowData, RowGroup};
-=======
-    use crate::file_utils::{self, make_tsm_file_name};
-    use crate::memcache::MemRaw;
->>>>>>> d9c9456e
     use crate::summary::SummaryTask;
     use crate::{
         compaction::{run_flush_memtable_job, FlushReq},
@@ -990,7 +876,10 @@
         assert_eq!(new_version.max_level_ts, 3150);
 
         let lvl = new_version.levels_info.get(1).unwrap();
-        assert_eq!(lvl.time_range, TimeRange::new(Timestamp::MAX, Timestamp::MIN));
+        assert_eq!(
+            lvl.time_range,
+            TimeRange::new(Timestamp::MAX, Timestamp::MIN)
+        );
         assert_eq!(lvl.files.len(), 0);
 
         let lvl = new_version.levels_info.get(2).unwrap();
@@ -1008,20 +897,12 @@
     #[tokio::test]
     pub async fn test_tsf_delete() {
         let global_config = get_config("../config/config.toml");
-<<<<<<< HEAD
-        let tcfg = Arc::new(TseriesFamOpt::from(global_config));
-        let tsf = TseriesFamily::new(
-            0,
-            "db".to_string(),
-            MemCache::new(0, 500, 0),
-=======
         let opt = Arc::new(Options::from(&global_config));
         let database = "db".to_string();
         let tsf = TseriesFamily::new(
             0,
             database.clone(),
-            MemCache::new(0, 500, 0, false),
->>>>>>> d9c9456e
+            MemCache::new(0, 500, 0),
             Arc::new(Version::new(
                 0,
                 database.clone(),
@@ -1034,11 +915,13 @@
             opt.storage.clone(),
         );
 
-<<<<<<< HEAD
         let row_group = RowGroup {
             schema_id: 0,
             schema: vec![0, 1, 2],
-            range: TimeRange { min_ts: 1, max_ts: 100 },
+            range: TimeRange {
+                min_ts: 1,
+                max_ts: 100,
+            },
             rows: vec![RowData {
                 ts: 10,
                 fields: vec![
@@ -1049,27 +932,15 @@
             }],
         };
         let mut points = HashMap::new();
-        points.insert((1, 1), row_group);
+        points.insert((0, 1), row_group);
         tsf.put_points(1, points).await;
 
         assert_eq!(tsf.mut_cache.read().get(&0).unwrap().read().cells.len(), 1);
-        tsf.delete_cache(&TimeRange { max_ts: 0, min_ts: 200 }).await;
-=======
-        tsf.put_mutcache(&mut MemRaw {
-            seq: 0,
-            ts: 0,
-            field_id: 0,
-            field_type: ValueType::Integer,
-            val: 10_i32.to_be_bytes().as_slice(),
+        tsf.delete_cache(&TimeRange {
+            min_ts: 0,
+            max_ts: 200,
         })
         .await;
-        assert_eq!(tsf.mut_cache.read().get(&0).unwrap().read().cells.len(), 1);
-        tsf.delete_cache(&TimeRange {
-            max_ts: 0,
-            min_ts: 0,
-        })
-        .await;
->>>>>>> d9c9456e
         assert_eq!(tsf.mut_cache.read().get(&0).unwrap().read().cells.len(), 0);
     }
 
@@ -1103,7 +974,6 @@
 
     #[tokio::test]
     pub async fn test_read_with_tomb() {
-<<<<<<< HEAD
         let dir = PathBuf::from("db/tsm/test/0".to_string());
         if !file_manager::try_exists(&dir) {
             std::fs::create_dir_all(&dir).unwrap();
@@ -1118,7 +988,10 @@
         let row_group = RowGroup {
             schema_id: 0,
             schema: vec![0, 1, 2],
-            range: TimeRange { min_ts: 1, max_ts: 100 },
+            range: TimeRange {
+                min_ts: 1,
+                max_ts: 100,
+            },
             rows: vec![RowData {
                 ts: 10,
                 fields: vec![
@@ -1130,17 +1003,6 @@
         };
         mem.write_group(1, 0, row_group);
 
-=======
-        let mem = MemCache::new(0, 1000, 0, false);
-        mem.insert_raw(&mut MemRaw {
-            seq: 0,
-            ts: 0,
-            field_id: 0,
-            field_type: ValueType::Integer,
-            val: 10_i64.to_be_bytes().as_slice(),
-        })
-        .unwrap();
->>>>>>> d9c9456e
         let mem = Arc::new(RwLock::new(mem));
         let req_mem = vec![(0, mem)];
         let flush_seq = Arc::new(Mutex::new(vec![FlushReq {
@@ -1157,15 +1019,6 @@
         let (summary_task_sender, summary_task_receiver) = mpsc::unbounded_channel();
         let (compact_task_sender, compact_task_receiver) = mpsc::unbounded_channel();
 
-<<<<<<< HEAD
-        let version_set: Arc<RwLock<VersionSet>> = Arc::new(RwLock::new(VersionSet::new(cfg.clone(), HashMap::new())));
-        version_set.write().create_db(&"test".to_string());
-        let db = version_set.write().get_db(&"test".to_string()).unwrap();
-
-        db.write()
-            .add_tsfamily(0, 0, 0, cfg.clone(), summary_task_sender.clone());
-
-=======
         let version_set: Arc<RwLock<VersionSet>> =
             Arc::new(RwLock::new(VersionSet::new(opt.clone(), HashMap::new())));
         version_set.write().create_db(&database);
@@ -1177,7 +1030,6 @@
             .read()
             .tf_id();
 
->>>>>>> d9c9456e
         run_flush_memtable_job(
             flush_seq,
             kernel,
@@ -1191,11 +1043,6 @@
         update_ts_family_version(version_set.clone(), ts_family_id, summary_task_receiver).await;
 
         let version_set = version_set.write();
-<<<<<<< HEAD
-        let tsf = version_set.get_tsfamily_by_name(&"test".to_string()).unwrap();
-        let version = tsf.write().version();
-        version.levels_info[1].read_column_file(tsf.write().tf_id(), 0, &TimeRange { max_ts: 0, min_ts: 0 });
-=======
         let tsf = version_set.get_tsfamily_by_name(&database).unwrap();
         let version = tsf.write().version();
         version.levels_info[1].read_column_file(
@@ -1206,7 +1053,7 @@
                 min_ts: 0,
             },
         );
->>>>>>> d9c9456e
+
         let file = version.levels_info[1].files[0].clone();
 
         let dir = opt.storage.tsm_dir(&database, ts_family_id);
@@ -1215,6 +1062,13 @@
         tombstone.flush().unwrap();
         tombstone.load().unwrap();
 
-        version.levels_info[1].read_column_file(0, 0, &TimeRange { max_ts: 0, min_ts: 0 });
+        version.levels_info[1].read_column_file(
+            0,
+            0,
+            &TimeRange {
+                max_ts: 0,
+                min_ts: 0,
+            },
+        );
     }
 }