--- conflicted
+++ resolved
@@ -26,16 +26,12 @@
     Encode { source: bincode::Error },
     #[snafu(display("read record file block: {}", source))]
     Decode { source: bincode::Error },
-<<<<<<< HEAD
     #[snafu(display("Forward Index: : {}", source))]
     ForwardIndexErr { source: crate::forward_index::ForwardIndexError },
-
-=======
     #[snafu(display("error apply edits to summary"))]
     ErrApplyEdit,
     #[snafu(display("read tsm block file error: {}", reason))]
     ReadTsmErr { reason: String },
     #[snafu(display("write tsm block file error: {}", reason))]
     WriteTsmErr { reason: String },
->>>>>>> bc82335c
 }